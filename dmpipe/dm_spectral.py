--- conflicted
+++ resolved
@@ -387,17 +387,6 @@
     def create(cls, emin, emax, channels, masses):
         """Create a DM spectrum table.
 
-<<<<<<< HEAD
-        chan_names = ['ee', 'mumu', 'tautau', 'bb', 'tt', 'ww', 'zz', 'cc', 'uu', 'dd', 'ss']
-
-        emin = config['selection']['emin']
-        emax = config['selection']['emax']
-        log_emin = np.log10(emin)
-        log_emax = np.log10(emax)
-        ndec = log_emax - log_emin
-        binsperdec = config['binning']['binsperdec']
-        nebins = int(np.ceil(binsperdec * ndec))
-=======
         Parameters
         ----------
         emin : `~numpy.ndarray`
@@ -408,14 +397,12 @@
             List of channel names.
         masses : `~numpy.ndarray`
             Mass points at which to evaluate the spectrum.
->>>>>>> 069d7507
-
-        """
-
-<<<<<<< HEAD
-        nrow = len(chan_names) * len(masses)
-        irow = 0
-=======
+        """
+
+        chan_names = ['ee', 'mumu', 'tautau', 'bb', 'tt', 'ww', 'zz', 'cc', 'uu', 'dd', 'ss']
+
+        emin = config['selection']['emin']
+        emax = config['selection']['emax']
         ebin_edges = np.concatenate((emin, emax[-1:]))
         evals = np.sqrt(ebin_edges[:-1] * ebin_edges[1:])
         ichans = DMFitFunction.channel_name_mapping.keys()
@@ -426,32 +413,15 @@
         nebins = len(ebin_edges) - 1
         nchan = len(ichans)
         nrow = len(ichans) * len(masses)
->>>>>>> 069d7507
-
         dnde = np.ndarray((nrow, nebins))
         flux = np.ndarray((nrow, nebins))
         eflux = np.ndarray((nrow, nebins))
         masses_out = np.ndarray((nrow))
         channels = np.ndarray((nrow), int)
 
-<<<<<<< HEAD
         ref_J = 1.0e19
         ref_sigv = 1.0e-26
 
-
-        # for i, chan in zip(ichans, channels):
-        for chan in chan_names:
-            ichan = DMFitFunction.channel_rev_map[chan]
-            for mass in masses:
-                init_params = np.array([ref_sigv, mass])
-                dmf = DMFitFunction(init_params, chan=chan, jfactor=ref_J)
-                masses_out[irow] = mass
-                channels[irow] = ichan
-                dnde[irow].flat = dmf.dnde(evals)
-                flux[irow].flat = dmf.flux(ebin_edges[0:-1], ebin_edges[1:], init_params)
-                eflux[irow].flat = dmf.eflux(ebin_edges[0:-1], ebin_edges[1:], init_params)
-                irow += 1
-=======
         for i, ichan in enumerate(ichans):
             dmf.set_channel(ichan)
             s = slice(i * len(masses), (i + 1) * len(masses))
@@ -460,7 +430,6 @@
             eflux[s] = dmf.eflux(emin, emax, (init_params[0], masses)).T
             channels[s] = ichan
             masses_out[s] = masses
->>>>>>> 069d7507
 
         spec_dict = {"dnde": dnde,
                      "flux": flux,
@@ -915,11 +884,7 @@
                 sed_file = os.path.join(target_dir, "sed_%s.fits" % profile)
                 profile_yaml = os.path.join(target_dir, "profile_%s.yaml" % profile)
                 outfile = os.path.join(target_dir, "dmlike_%s_%s.fits" % (profile, jprior))
-<<<<<<< HEAD
                 logfile = os.path.join(topdir, target_name, "%s_%s_%s.log"%(self.link.linkname, target_name, profile))
-=======
-                logfile = os.path.join(logdir, target_name, "scatter_convert_%s_%s.log" % (target_name, profile))
->>>>>>> 7aa898d64f791a2f20b12290c216fb60ad36d268
                 job_config = dict(spec=spec,
                                   sed_file=sed_file,
                                   profile_yaml=profile_yaml,
@@ -958,13 +923,8 @@
     link.linkname = kwargs.pop('linkname', link.linkname)
     appname = kwargs.pop('appname', 'dmpipe-convert-castro-sg')
 
-<<<<<<< HEAD
     lsf_args = {'W': 500,
-                'R': 'rhel60'}
-=======
-    lsf_args = {'W': 1500,
                 'R': '\"select[rhel60 && !fell]\"'}
->>>>>>> 7aa898d64f791a2f20b12290c216fb60ad36d268
 
     usage = "%s [options]" % (appname)
     description = "Convert SEDs to DMCastroData objects"
